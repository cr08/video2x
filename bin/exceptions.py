--- conflicted
+++ resolved
@@ -1,9 +1,5 @@
 #!/usr/bin/env python3
-<<<<<<< HEAD
-# -*- code:utf-8 -*-
-=======
 # -*- coding: utf-8 -*-
->>>>>>> 47e787c8
 """
 Name: Video2X Exceptions
 Dev: K4YT3X
