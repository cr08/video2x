--- conflicted
+++ resolved
@@ -82,18 +82,12 @@
 
         execute.extend([
             '-i',
-<<<<<<< HEAD
-            input_video,
-			'-r',
-			'25',
-=======
             input_video
         ])
 
         execute.extend(self._read_configuration(phase='video_to_frames', section='output_options'))
 
         execute.extend([
->>>>>>> 1280a791
             f'{extracted_frames}\\extracted_%0d.{self.image_format}'
         ])
 
