--- conflicted
+++ resolved
@@ -1,135 +1,96 @@
-{
-    "waifu2x_caffe": {
-        "waifu2x_caffe_path": "C:\\Users\\cr08\\AppData\\Local\\video2x\\waifu2x-caffe\\waifu2x-caffe-cui.exe",
-        "input_extention_list": null,
-        "output_extention": null,
-        "mode": "noise_scale",
-        "scale_ratio": null,
-        "scale_width": 1440,
-        "scale_height": 1080,
-        "noise_level": 1,
-        "process": "gpu",
-        "crop_size": 36,
-        "output_quality": -1,
-        "output_depth": 8,
-        "batch_size": 3,
-        "gpu": 0,
-        "tta": 0,
-        "input_path": null,
-        "output_path": null,
-        "model_dir": "C:\\Users\\cr08\\AppData\\Local\\video2x\\waifu2x-caffe\\models\\cunet",
-        "crop_w": null,
-        "crop_h": null
-    },
-  "waifu2x_converter": {
-    "waifu2x_converter_path": "C:\\Users\\K4YT3X\\AppData\\Local\\video2x\\waifu2x-converter-cpp",
-    "output-format": null,
-    "png-compression": null,
-    "image-quality": null,
-    "block-size": null,
-    "disable-gpu": null,
-    "force-OpenCL": null,
-    "processor": null,
-    "jobs": null,
-    "model-dir": null,
-    "scale-ratio": null,
-    "noise-level": 3,
-    "mode": "noise-scale",
-    "silent": true,
-    "output": null,
-    "input": null
-  },
-  "waifu2x_ncnn_vulkan": {
-    "waifu2x_ncnn_vulkan_path": "C:\\Users\\K4YT3X\\AppData\\Local\\video2x\\waifu2x-ncnn-vulkan\\waifu2x-ncnn-vulkan.exe",
-    "input": null,
-    "output": null,
-    "noise-level": 2,
-    "scale-ratio": null,
-    "tile-size": 200,
-    "model-path": null,
-    "gpu": 0,
-    "load-proc-save_threads": null,
-    "verbose": null
-  },
-  "ffmpeg": {
-    "ffmpeg_path": "C:\\Users\\cr08\\AppData\\Local\\video2x\\ffmpeg-latest-win64-static\\bin",
-    "video_to_frames": {
-<<<<<<< HEAD
-		"input_options":{
-			"-r": 25
-		},
-        "output_options":{
-            "-qscale:v": null
-        },
-        "-hwaccel": "auto",
-        "-y": true
-    },
-    "frames_to_video": {
-        "input_options":{
-            "-qscale:v": null,
-            "-qscale:a": null,
-			"-r": 25,
-            "-f": "image2"
-        },
-        "output_options":{
-            "-vcodec": "libx264",
-			"-preset": "veryslow",
-            "-crf": 19,
-			"-tune": "animation",
-            "-b:v": null,
-            "-pix_fmt": "yuv420p"
-        },
-        "-y": true
-    },
-    "migrating_tracks": {
-        "output_options":{
-            "-map": "0:v:0?",
-            "-map": "1?",
-            "-c": "copy",
-            "-map": "-1:v?",
-			"-r": 25,
-            "-pix_fmt": "yuv420p"
-        },
-        "-y": true
-=======
-      "output_options": {
-        "-qscale:v": null,
-        "-pix_fmt": "rgba64be"
-      },
-      "-hwaccel": "auto",
-      "-y": true
-    },
-    "frames_to_video": {
-      "input_options": {
-        "-qscale:v": null,
-        "-qscale:a": null,
-        "-f": "image2"
-      },
-      "output_options": {
-        "-vcodec": "libx264",
-        "-crf": 17,
-        "-b:v": null,
-        "-pix_fmt": null
-      },
-      "-y": true
-    },
-    "migrating_tracks": {
-      "output_options": {
-        "-map": [
-          "0:v:0?",
-          "1?",
-          "-1:v?"
-        ],
-        "-c": "copy",
-        "-pix_fmt": null
-      },
-      "-y": true
->>>>>>> 47e787c8
-    }
-},
-  "video2x": {
-    "video2x_cache_directory": null,
-    "image_format": "png",
-    "preserve_frames": false
-  }
-}+{
+    "waifu2x_caffe": {
+        "waifu2x_caffe_path": "C:\\Users\\cr08\\AppData\\Local\\video2x\\waifu2x-caffe\\waifu2x-caffe-cui.exe",
+        "input_extention_list": null,
+        "output_extention": null,
+        "mode": "noise_scale",
+        "scale_ratio": null,
+        "scale_width": 1440,
+        "scale_height": 1080,
+        "noise_level": 1,
+        "process": "gpu",
+        "crop_size": 36,
+        "output_quality": -1,
+        "output_depth": 8,
+        "batch_size": 3,
+        "gpu": 0,
+        "tta": 0,
+        "input_path": null,
+        "output_path": null,
+        "model_dir": "C:\\Users\\cr08\\AppData\\Local\\video2x\\waifu2x-caffe\\models\\cunet",
+        "crop_w": null,
+        "crop_h": null
+    },
+  "waifu2x_converter": {
+    "waifu2x_converter_path": "C:\\Users\\K4YT3X\\AppData\\Local\\video2x\\waifu2x-converter-cpp",
+    "output-format": null,
+    "png-compression": null,
+    "image-quality": null,
+    "block-size": null,
+    "disable-gpu": null,
+    "force-OpenCL": null,
+    "processor": null,
+    "jobs": null,
+    "model-dir": null,
+    "scale-ratio": null,
+    "noise-level": 3,
+    "mode": "noise-scale",
+    "silent": true,
+    "output": null,
+    "input": null
+  },
+  "waifu2x_ncnn_vulkan": {
+    "waifu2x_ncnn_vulkan_path": "C:\\Users\\K4YT3X\\AppData\\Local\\video2x\\waifu2x-ncnn-vulkan\\waifu2x-ncnn-vulkan.exe",
+    "input": null,
+    "output": null,
+    "noise-level": 2,
+    "scale-ratio": null,
+    "tile-size": 200,
+    "model-path": null,
+    "gpu": 0,
+    "load-proc-save_threads": null,
+    "verbose": null
+  },
+  "ffmpeg": {
+    "ffmpeg_path": "C:\\Users\\cr08\\AppData\\Local\\video2x\\ffmpeg-latest-win64-static\\bin",
+    "video_to_frames": {
+      "output_options": {
+        "-qscale:v": null,
+        "-pix_fmt": "rgba64be"
+      },
+      "-hwaccel": "auto",
+      "-y": true
+    },
+    "frames_to_video": {
+      "input_options": {
+        "-qscale:v": null,
+        "-qscale:a": null,
+        "-f": "image2"
+      },
+      "output_options": {
+        "-vcodec": "libx264",
+        "-crf": 17,
+        "-b:v": null,
+        "-pix_fmt": null
+      },
+      "-y": true
+    },
+    "migrating_tracks": {
+      "output_options": {
+        "-map": [
+          "0:v:0?",
+          "1?",
+          "-1:v?"
+        ],
+        "-c": "copy",
+        "-pix_fmt": null
+      },
+      "-y": true
+    }
+},
+  "video2x": {
+    "video2x_cache_directory": null,
+    "image_format": "png",
+    "preserve_frames": false
+  }
+}