--- conflicted
+++ resolved
@@ -108,11 +108,6 @@
             '-r',
             '25',
             '-s',
-<<<<<<< HEAD
-            resolution,
-			'-pix_fmt',
-			'yuv420p',
-=======
             resolution
         ]
 
@@ -121,7 +116,6 @@
 
         # append input frames path into command
         execute.extend([
->>>>>>> 14604450
             '-i',
             f'{upscaled_frames}\\extracted_%d.{self.image_format}'
         ])
@@ -152,14 +146,7 @@
             '-i',
             f'{upscaled_frames}\\no_audio.mp4',
             '-i',
-<<<<<<< HEAD
-            input_video,
-			'-pix_fmt',
-			'yuv420p',
-            output_video
-=======
             input_video
->>>>>>> 14604450
         ]
 
         execute.extend(self._read_configuration(phase='frames_to_video', section='output_options'))
